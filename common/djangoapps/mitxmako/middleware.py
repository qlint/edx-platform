--- conflicted
+++ resolved
@@ -12,10 +12,6 @@
 #   See the License for the specific language governing permissions and
 #   limitations under the License.
 
-<<<<<<< HEAD
-from dealer.auto import auto
-=======
->>>>>>> faa8f16f
 from django.template import RequestContext
 requestcontext = None
 
@@ -26,9 +22,4 @@
         global requestcontext
         requestcontext = RequestContext(request)
         requestcontext['is_secure'] = request.is_secure()
-<<<<<<< HEAD
-        requestcontext['site'] = request.get_host()
-        requestcontext['REVISION'] = auto.revision
-=======
-        requestcontext['site'] = request.get_host()
->>>>>>> faa8f16f
+        requestcontext['site'] = request.get_host()