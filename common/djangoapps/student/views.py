"""
Student Views
"""
import datetime
import json
import logging
import re
import urllib
import uuid
import time
from collections import defaultdict
from pytz import UTC

from django.conf import settings
from django.contrib.auth import logout, authenticate, login
from django.contrib.auth.models import User, AnonymousUser
from django.contrib.auth.decorators import login_required
from django.contrib.auth.views import password_reset_confirm
from django.core.cache import cache
from django.core.context_processors import csrf
from django.core.mail import send_mail
from django.core.urlresolvers import reverse
from django.core.validators import validate_email, validate_slug, ValidationError
from django.db import IntegrityError, transaction
from django.http import (HttpResponse, HttpResponseBadRequest, HttpResponseForbidden,
                         Http404)
from django.shortcuts import redirect
from django_future.csrf import ensure_csrf_cookie
from django.utils.http import cookie_date, base36_to_int
from django.utils.translation import ugettext as _, get_language
from django.views.decorators.http import require_POST, require_GET

from ratelimitbackend.exceptions import RateLimitException

from edxmako.shortcuts import render_to_response, render_to_string

from course_modes.models import CourseMode
from student.models import (
    Registration, UserProfile, PendingNameChange,
    PendingEmailChange, CourseEnrollment, unique_id_for_user,
    CourseEnrollmentAllowed, UserStanding, LoginFailures
)
from student.forms import PasswordResetFormNoActive
from student.firebase_token_generator import create_token

from verify_student.models import SoftwareSecurePhotoVerification, MidcourseReverificationWindow
from certificates.models import CertificateStatuses, certificate_status_for_student
from dark_lang.models import DarkLangConfig

from xmodule.course_module import CourseDescriptor
from xmodule.modulestore.exceptions import ItemNotFoundError
from xmodule.modulestore.django import modulestore
from xmodule.modulestore import XML_MODULESTORE_TYPE, Location

from collections import namedtuple

from courseware.courses import get_courses, sort_by_announcement
from courseware.access import has_access
from courseware.models import CoursePreference

from django_comment_common.models import Role

from external_auth.models import ExternalAuthMap
import external_auth.views

from bulk_email.models import Optout, CourseAuthorization
from cme_registration.views import cme_register_user, cme_create_account

import shoppingcart
from user_api.models import UserPreference
from lang_pref import LANGUAGE_KEY

import track.views

from dogapi import dog_stats_api

from util.json_request import JsonResponse
from util.bad_request_rate_limiter import BadRequestRateLimiter

from microsite_configuration import microsite

from util.password_policy_validators import (
    validate_password_length, validate_password_complexity,
    validate_password_dictionary
)

log = logging.getLogger("edx.student")
AUDIT_LOG = logging.getLogger("audit")

Article = namedtuple('Article', 'title url author image deck publication publish_date')
ReverifyInfo = namedtuple('ReverifyInfo', 'course_id course_name course_number date status display')  # pylint: disable=C0103

def csrf_token(context):
    """A csrf token that can be included in a form."""
    csrf_token = context.get('csrf_token', '')
    if csrf_token == 'NOTPROVIDED':
        return ''
    return (u'<div style="display:none"><input type="hidden"'
            ' name="csrfmiddlewaretoken" value="%s" /></div>' % (csrf_token))


def superuser_login_as(request, username):
    if not request.user.is_superuser:
        return HttpResponse('Permission denied')
    try:
        u1 = User.objects.get(username=username)
        u1.backend = 'django.contrib.auth.backends.ModelBackend'
    except User.DoesNotExist:
        return HttpResponse('User not found')
    logout(request)
    login(request, u1)
    return HttpResponse('You are now logged in as ' + username)


# NOTE: This view is not linked to directly--it is called from
# branding/views.py:index(), which is cached for anonymous users.
# This means that it should always return the same thing for anon
# users. (in particular, no switching based on query params allowed)
def index(request, extra_context={}, user=AnonymousUser()):
    """
    Render the edX main page.

    extra_context is used to allow immediate display of certain modal windows, eg signup,
    as used by external_auth.
    """

    # The course selection work is done in courseware.courses.
    domain = settings.FEATURES.get('FORCE_UNIVERSITY_DOMAIN')  # normally False
    # do explicit check, because domain=None is valid
    if domain is False:
        domain = request.META.get('HTTP_HOST')

    courses = get_courses(user, domain=domain)
    courses = sort_by_announcement(courses)

    context = {'courses': courses}

    context.update(extra_context)
    return render_to_response('index.html', context)


def course_from_id(course_id):
    """Return the CourseDescriptor corresponding to this course_id"""
    course_loc = CourseDescriptor.id_to_location(course_id)
    return modulestore().get_instance(course_id, course_loc)

day_pattern = re.compile(r'\s\d+,\s')
multimonth_pattern = re.compile(r'\s?\-\s?\S+\s')


def _get_date_for_press(publish_date):
    # strip off extra months, and just use the first:
    date = re.sub(multimonth_pattern, ", ", publish_date)
    if re.search(day_pattern, date):
        date = datetime.datetime.strptime(date, "%B %d, %Y").replace(tzinfo=UTC)
    else:
        date = datetime.datetime.strptime(date, "%B, %Y").replace(tzinfo=UTC)
    return date


def embargo(_request):
    """
    Render the embargo page.

    Explains to the user why they are not able to access a particular embargoed course.
    """
    if settings.FEATURES["USE_CUSTOM_THEME"]:
        template="static_templates/theme-embargo.html"
    else:
        template="static_templates/embargo.html"
    return render_to_response(template)


def press(request):
    json_articles = cache.get("student_press_json_articles")
    if json_articles is None:
        if hasattr(settings, 'RSS_URL'):
            content = urllib.urlopen(settings.PRESS_URL).read()
            json_articles = json.loads(content)
        else:
            content = open(settings.PROJECT_ROOT / "templates" / "press.json").read()
            json_articles = json.loads(content)
        cache.set("student_press_json_articles", json_articles)
    articles = [Article(**article) for article in json_articles]
    articles.sort(key=lambda item: _get_date_for_press(item.publish_date), reverse=True)
    return render_to_response('static_templates/press.html', {'articles': articles})


def process_survey_link(survey_link, user):
    """
    If {UNIQUE_ID} appears in the link, replace it with a unique id for the user.
    Currently, this is sha1(user.username).  Otherwise, return survey_link.
    """
    return survey_link.format(UNIQUE_ID=unique_id_for_user(user))


def cert_info(user, course):
    """
    Get the certificate info needed to render the dashboard section for the given
    student and course.  Returns a dictionary with keys:

    'status': one of 'generating', 'ready', 'notpassing', 'processing', 'restricted'
    'show_download_url': bool
    'download_url': url, only present if show_download_url is True
    'show_disabled_download_button': bool -- true if state is 'generating'
    'show_survey_button': bool
    'survey_url': url, only if show_survey_button is True
    'grade': if status is not 'processing'
    """
    if not course.may_certify():
        return {}

    return _cert_info(user, course, certificate_status_for_student(user, course.id))


def reverification_info(course_enrollment_pairs, user, statuses):
    """
    Returns reverification-related information for *all* of user's enrollments whose
    reverification status is in status_list

    Args:
        course_enrollment_pairs (list): list of (course, enrollment) tuples
        user (User): the user whose information we want
        statuses (list): a list of reverification statuses we want information for
            example: ["must_reverify", "denied"]

    Returns:
        dictionary of lists: dictionary with one key per status, e.g.
            dict["must_reverify"] = []
            dict["must_reverify"] = [some information]
    """
    reverifications = defaultdict(list)
    for (course, enrollment) in course_enrollment_pairs:
        info = single_course_reverification_info(user, course, enrollment)
        if info:
            reverifications[info.status].append(info)

    # Sort the data by the reverification_end_date
    for status in statuses:
        if reverifications[status]:
            reverifications[status].sort(key=lambda x: x.date)
    return reverifications


def single_course_reverification_info(user, course, enrollment):  # pylint: disable=invalid-name
    """Returns midcourse reverification-related information for user with enrollment in course.

    If a course has an open re-verification window, and that user has a verified enrollment in
    the course, we return a tuple with relevant information. Returns None if there is no info..

    Args:
        user (User): the user we want to get information for
        course (Course): the course in which the student is enrolled
        enrollment (CourseEnrollment): the object representing the type of enrollment user has in course

    Returns:
        ReverifyInfo: (course_id, course_name, course_number, date, status)
        OR, None: None if there is no re-verification info for this enrollment
    """
    window = MidcourseReverificationWindow.get_window(course.id, datetime.datetime.now(UTC))

    # If there's no window OR the user is not verified, we don't get reverification info
    if (not window) or (enrollment.mode != "verified"):
        return None
    return ReverifyInfo(
        course.id, course.display_name, course.number,
        window.end_date.strftime('%B %d, %Y %X %p'),
        SoftwareSecurePhotoVerification.user_status(user, window)[0],
        SoftwareSecurePhotoVerification.display_status(user, window),
    )


def get_course_enrollment_pairs(user, course_org_filter, org_filter_out_set):
    """
    Get the relevant set of (Course, CourseEnrollment) pairs to be displayed on
    a student's dashboard.
    """
    for enrollment in CourseEnrollment.enrollments_for_user(user):
        try:
            course = course_from_id(enrollment.course_id)

            # if we are in a Microsite, then filter out anything that is not
            # attributed (by ORG) to that Microsite
            if course_org_filter and course_org_filter != course.location.org:
                continue
            # Conversely, if we are not in a Microsite, then let's filter out any enrollments
            # with courses attributed (by ORG) to Microsites
            elif course.location.org in org_filter_out_set:
                continue

            yield (course, enrollment)
        except ItemNotFoundError:
            log.error("User {0} enrolled in non-existent course {1}"
                      .format(user.username, enrollment.course_id))


def _cert_info(user, course, cert_status):
    """
    Implements the logic for cert_info -- split out for testing.
    """
    default_status = 'processing'

    default_info = {'status': default_status,
                    'show_disabled_download_button': False,
                    'show_download_url': False,
                    'show_survey_button': False,
                    }

    if cert_status is None:
        return default_info

    # simplify the status for the template using this lookup table
    template_state = {
        CertificateStatuses.generating: 'generating',
        CertificateStatuses.regenerating: 'generating',
        CertificateStatuses.downloadable: 'ready',
        CertificateStatuses.notpassing: 'notpassing',
        CertificateStatuses.restricted: 'restricted',
    }

    status = template_state.get(cert_status['status'], default_status)

    d = {'status': status,
         'show_download_url': status == 'ready',
         'show_disabled_download_button': status == 'generating',
         'mode': cert_status.get('mode', None)}

    if (status in ('generating', 'ready', 'notpassing', 'restricted') and
            course.end_of_course_survey_url is not None):
        d.update({
            'show_survey_button': True,
            'survey_url': process_survey_link(course.end_of_course_survey_url, user)})
    else:
        d['show_survey_button'] = False

    if status == 'ready':
        if 'download_url' not in cert_status:
            log.warning("User %s has a downloadable cert for %s, but no download url",
                        user.username, course.id)
            return default_info
        else:
            d['download_url'] = cert_status['download_url']

    if status in ('generating', 'ready', 'notpassing', 'restricted'):
        if 'grade' not in cert_status:
            # Note: as of 11/20/2012, we know there are students in this state-- cs169.1x,
            # who need to be regraded (we weren't tracking 'notpassing' at first).
            # We can add a log.warning here once we think it shouldn't happen.
            return default_info
        else:
            d['grade'] = cert_status['grade']

    return d


@ensure_csrf_cookie
def signin_user(request):
    """
    This view will display the non-modal login form
    """
    if (settings.FEATURES['AUTH_USE_CERTIFICATES'] and
            external_auth.views.ssl_get_cert_from_request(request)):
        # SSL login doesn't require a view, so redirect
        # branding and allow that to process the login if it
        # is enabled and the header is in the request.
        return redirect(reverse('root'))
<<<<<<< HEAD
    if UserProfile.has_registered(request.user):
=======
    if settings.FEATURES.get('AUTH_USE_CAS'):
        # If CAS is enabled, redirect auth handling to there
        return redirect(reverse('cas-login'))
    if request.user.is_authenticated():
>>>>>>> 76566be2
        return redirect(reverse('dashboard'))

    context = {
        'course_id': request.GET.get('course_id'),
        'enrollment_action': request.GET.get('enrollment_action'),
        'platform_name': microsite.get_value(
            'platform_name',
            settings.PLATFORM_NAME
        ),
    }
    return render_to_response('login.html', context)


@ensure_csrf_cookie
def register_user(request, extra_context=None):
    """
    This view will display the non-modal registration form
    """
    if settings.FEATURES.get('USE_CME_REGISTRATION'):
        return cme_register_user(request, extra_context=extra_context)

    if UserProfile.has_registered(request.user):
        return redirect(reverse('dashboard'))
    if settings.FEATURES.get('AUTH_USE_CERTIFICATES_IMMEDIATE_SIGNUP'):
        # Redirect to branding to process their certificate if SSL is enabled
        # and registration is disabled.
        return redirect(reverse('root'))

    context = {
        'course_id': request.GET.get('course_id'),
        'enrollment_action': request.GET.get('enrollment_action'),
        'platform_name': microsite.get_value(
            'platform_name',
            settings.PLATFORM_NAME
        ),
    }
    if extra_context is not None:
        context.update(extra_context)

    if context.get("extauth_domain", '').startswith(external_auth.views.SHIBBOLETH_DOMAIN_PREFIX):
        return render_to_response('register-shib.html', context)
    return render_to_response('register.html', context)


def complete_course_mode_info(course_id, enrollment):
    """
    We would like to compute some more information from the given course modes
    and the user's current enrollment

    Returns the given information:
        - whether to show the course upsell information
        - numbers of days until they can't upsell anymore
    """
    modes = CourseMode.modes_for_course_dict(course_id)
    mode_info = {'show_upsell': False, 'days_for_upsell': None}
    # we want to know if the user is already verified and if verified is an
    # option
    if 'verified' in modes and enrollment.mode != 'verified':
        mode_info['show_upsell'] = True
        # if there is an expiration date, find out how long from now it is
        if modes['verified'].expiration_datetime:
            today = datetime.datetime.now(UTC).date()
            mode_info['days_for_upsell'] = (modes['verified'].expiration_datetime.date() - today).days

    return mode_info


@login_required
@ensure_csrf_cookie
def dashboard(request):
    user = request.user

    if not UserProfile.has_registered(user):
        logout(request)
        return redirect(reverse('dashboard'))

    # for microsites, we want to filter and only show enrollments for courses within
    # the microsites 'ORG'
    course_org_filter = microsite.get_value('course_org_filter')

    # Let's filter out any courses in an "org" that has been declared to be
    # in a Microsite
    org_filter_out_set = microsite.get_all_orgs()

    # remove our current Microsite from the "filter out" list, if applicable
    if course_org_filter:
        org_filter_out_set.remove(course_org_filter)

    # Build our (course, enrollment) list for the user, but ignore any courses that no
    # longer exist (because the course IDs have changed). Still, we don't delete those
    # enrollments, because it could have been a data push snafu.
    course_enrollment_pairs = list(get_course_enrollment_pairs(user, course_org_filter, org_filter_out_set))

    course_optouts = Optout.objects.filter(user=user).values_list('course_id', flat=True)

    message = ""
    if not user.is_active:
        message = render_to_string('registration/activate_account_notice.html', {'email': user.email})

    # Global staff can see what courses errored on their dashboard
    staff_access = False
    errored_courses = {}
    if has_access(user, 'global', 'staff'):
        # Show any courses that errored on load
        staff_access = True
        errored_courses = modulestore().get_errored_courses()

    show_courseware_links_for = frozenset(course.id for course, _enrollment in course_enrollment_pairs
                                          if has_access(request.user, course, 'load'))

    course_modes = {course.id: complete_course_mode_info(course.id, enrollment) for course, enrollment in course_enrollment_pairs}
    cert_statuses = {course.id: cert_info(request.user, course) for course, _enrollment in course_enrollment_pairs}

    # only show email settings for Mongo course and when bulk email is turned on
    show_email_settings_for = frozenset(
        course.id for course, _enrollment in course_enrollment_pairs if (
            settings.FEATURES['ENABLE_INSTRUCTOR_EMAIL'] and
            modulestore().get_modulestore_type(course.id) != XML_MODULESTORE_TYPE and
            CourseAuthorization.instructor_email_enabled(course.id)
        )
    )

    # Verification Attempts
    # Used to generate the "you must reverify for course x" banner
    verification_status, verification_msg = SoftwareSecurePhotoVerification.user_status(user)

    # Gets data for midcourse reverifications, if any are necessary or have failed
    statuses = ["approved", "denied", "pending", "must_reverify"]
    reverifications = reverification_info(course_enrollment_pairs, user, statuses)

    show_refund_option_for = frozenset(course.id for course, _enrollment in course_enrollment_pairs
                                       if _enrollment.refundable())

    # get info w.r.t ExternalAuthMap
    external_auth_map = None
    try:
        external_auth_map = ExternalAuthMap.objects.get(user=user)
    except ExternalAuthMap.DoesNotExist:
        pass

    # If there are *any* denied reverifications that have not been toggled off,
    # we'll display the banner
    denied_banner = any(item.display for item in reverifications["denied"])

    language_options = DarkLangConfig.current().released_languages_list

    # add in the default language if it's not in the list of released languages
    if settings.LANGUAGE_CODE not in language_options:
        language_options.append(settings.LANGUAGE_CODE)
        # Re-alphabetize language options
        language_options.sort()

    # try to get the prefered language for the user
    cur_lang_code = UserPreference.get_preference(request.user, LANGUAGE_KEY)
    if cur_lang_code:
        # if the user has a preference, get the name from the code
        current_language = settings.LANGUAGE_DICT[cur_lang_code]
    else:
        # if the user doesn't have a preference, use the default language
        current_language = settings.LANGUAGE_DICT[settings.LANGUAGE_CODE]

    context = {
        'course_enrollment_pairs': course_enrollment_pairs,
        'course_optouts': course_optouts,
        'message': message,
        'external_auth_map': external_auth_map,
        'staff_access': staff_access,
        'errored_courses': errored_courses,
        'show_courseware_links_for': show_courseware_links_for,
        'all_course_modes': course_modes,
        'cert_statuses': cert_statuses,
        'show_email_settings_for': show_email_settings_for,
        'reverifications': reverifications,
        'verification_status': verification_status,
        'verification_msg': verification_msg,
        'show_refund_option_for': show_refund_option_for,
        'denied_banner': denied_banner,
        'billing_email': settings.PAYMENT_SUPPORT_EMAIL,
        'language_options': language_options,
        'current_language': current_language,
        'current_language_code': cur_lang_code,
    }

    return render_to_response('dashboard.html', context)


def _create_and_login_nonregistered_user(request):
    new_student = UserProfile.create_nonregistered_user()
    new_student.backend = settings.AUTHENTICATION_BACKENDS[0]
    login(request, new_student)
    request.session.set_expiry(604800)  # set session to very long to reduce number of nonreg users created


@require_POST
def setup_sneakpeek(request, course_id):
    if not CoursePreference.course_allows_nonregistered_access(course_id):
        return HttpResponseForbidden("Cannot access the course")
    if not request.user.is_authenticated():
        # if there's no user, create a nonregistered user
        _create_and_login_nonregistered_user(request)
    elif UserProfile.has_registered(request.user):
        # registered users can't sneakpeek, so log them out and create a new nonregistered user
        logout(request)
        _create_and_login_nonregistered_user(request)

    can_enroll, error_msg = _check_can_enroll_in_course(request.user,
                                                        course_id,
                                                        access_type='within_enrollment_period')
    if not can_enroll:
        log.error(error_msg)
        return HttpResponseBadRequest(error_msg)

    CourseEnrollment.enroll(request.user, course_id)
    return HttpResponse("OK. Allowed sneakpeek")


def try_change_enrollment(request):
    """
    This method calls change_enrollment if the necessary POST
    parameters are present, but does not return anything. It
    simply logs the result or exception. This is usually
    called after a registration or login, as secondary action.
    It should not interrupt a successful registration or login.
    """
    if 'enrollment_action' in request.POST:
        try:
            enrollment_response = change_enrollment(request)
            # There isn't really a way to display the results to the user, so we just log it
            # We expect the enrollment to be a success, and will show up on the dashboard anyway
            log.info(
                "Attempted to automatically enroll after login. Response code: {0}; response body: {1}".format(
                    enrollment_response.status_code,
                    enrollment_response.content
                )
            )
            if enrollment_response.content != '':
                return enrollment_response.content
        except Exception, e:
            log.exception("Exception automatically enrolling after login: {0}".format(str(e)))


@require_POST
def change_enrollment(request):
    """
    Modify the enrollment status for the logged-in user.

    The request parameter must be a POST request (other methods return 405)
    that specifies course_id and enrollment_action parameters. If course_id or
    enrollment_action is not specified, if course_id is not valid, if
    enrollment_action is something other than "enroll" or "unenroll", if
    enrollment_action is "enroll" and enrollment is closed for the course, or
    if enrollment_action is "unenroll" and the user is not enrolled in the
    course, a 400 error will be returned. If the user is not logged in, 403
    will be returned; it is important that only this case return 403 so the
    front end can redirect the user to a registration or login page when this
    happens. This function should only be called from an AJAX request or
    as a post-login/registration helper, so the error messages in the responses
    should never actually be user-visible.
    """
    user = request.user

    action = request.POST.get("enrollment_action")
    course_id = request.POST.get("course_id")
    if course_id is None:
        return HttpResponseBadRequest(_("Course id not specified"))

    if not UserProfile.has_registered(user):
        return HttpResponseForbidden()

    if action == "enroll":
        # Make sure the course exists
        # We don't do this check on unenroll, or a bad course id can't be unenrolled from
        try:
            course = course_from_id(course_id)
        except ItemNotFoundError:
            log.warning("User {0} tried to enroll in non-existent course {1}"
                        .format(user.username, course_id))
            return HttpResponseBadRequest(_("Course id is invalid"))

        can_enroll, error_msg = _check_can_enroll_in_course(user, course_id)

        if not can_enroll:
            return HttpResponseBadRequest(error_msg)

        # see if we have already filled up all allowed enrollments
        is_course_full = CourseEnrollment.is_course_full(course)

        if is_course_full:
            return HttpResponseBadRequest(_("Course is full"))

        # If this course is available in multiple modes, redirect them to a page
        # where they can choose which mode they want.
        available_modes = CourseMode.modes_for_course(course_id)
        if len(available_modes) > 1:
            return HttpResponse(
                reverse("course_modes_choose", kwargs={'course_id': course_id})
            )

        current_mode = available_modes[0]

        course_id_dict = Location.parse_course_id(course_id)
        dog_stats_api.increment(
            "common.student.enrollment",
            tags=[u"org:{org}".format(**course_id_dict),
                  u"course:{course}".format(**course_id_dict),
                  u"run:{name}".format(**course_id_dict)]
        )

        CourseEnrollment.enroll(user, course_id, mode=current_mode.slug)

        return HttpResponse()

    elif action == "add_to_cart":
        # Pass the request handling to shoppingcart.views
        # The view in shoppingcart.views performs error handling and logs different errors.  But this elif clause
        # is only used in the "auto-add after user reg/login" case, i.e. it's always wrapped in try_change_enrollment.
        # This means there's no good way to display error messages to the user.  So we log the errors and send
        # the user to the shopping cart page always, where they can reasonably discern the status of their cart,
        # whether things got added, etc

        shoppingcart.views.add_course_to_cart(request, course_id)
        return HttpResponse(
            reverse("shoppingcart.views.show_cart")
        )

    elif action == "unenroll":
        if not CourseEnrollment.is_enrolled(user, course_id):
            return HttpResponseBadRequest(_("You are not enrolled in this course"))
        CourseEnrollment.unenroll(user, course_id)
        course_id_dict = Location.parse_course_id(course_id)
        dog_stats_api.increment(
            "common.student.unenrollment",
            tags=[u"org:{org}".format(**course_id_dict),
                  u"course:{course}".format(**course_id_dict),
                  u"run:{name}".format(**course_id_dict)]
        )
        return HttpResponse()
    else:
        return HttpResponseBadRequest(_("Enrollment action is invalid"))


def _check_can_enroll_in_course(user, course_id, access_type="enroll"):
    """
    Refactored check for user being able to enroll in course
    Returns (bool, error_message), where error message is only applicable if bool == False
    """
    try:
        course = course_from_id(course_id)
    except ItemNotFoundError:
        log.warning("User {0} tried to enroll in non-existent course {1}"
                    .format(user.username, course_id))
        return False, _("Course id is invalid")

    if not has_access(user, course, access_type):
        return False, _("Enrollment is closed")

    return True, ""


def _parse_course_id_from_string(input_str):
    """
    Helper function to determine if input_str (typically the queryparam 'next') contains a course_id.
    @param input_str:
    @return: the course_id if found, None if not
    """
    m_obj = re.match(r'^/courses/(?P<course_id>[^/]+/[^/]+/[^/]+)', input_str)
    if m_obj:
        return m_obj.group('course_id')
    return None


def _get_course_enrollment_domain(course_id):
    """
    Helper function to get the enrollment domain set for a course with id course_id
    @param course_id:
    @return:
    """
    try:
        course = course_from_id(course_id)
        return course.enrollment_domain
    except ItemNotFoundError:
        return None


@ensure_csrf_cookie
def accounts_login(request):
    """
    This view is mainly used as the redirect from the @login_required decorator.  I don't believe that
    the login path linked from the homepage uses it.
    """
    if settings.FEATURES.get('AUTH_USE_CAS'):
        return redirect(reverse('cas-login'))
    if settings.FEATURES['AUTH_USE_CERTIFICATES']:
        # SSL login doesn't require a view, so redirect
        # to branding and allow that to process the login.
        return redirect(reverse('root'))
    # see if the "next" parameter has been set, whether it has a course context, and if so, whether
    # there is a course-specific place to redirect
    redirect_to = request.GET.get('next')
    if redirect_to:
        course_id = _parse_course_id_from_string(redirect_to)
        if course_id and _get_course_enrollment_domain(course_id):
            return external_auth.views.course_specific_login(request, course_id)

    context = {
        'platform_name': settings.PLATFORM_NAME,
    }
    return render_to_response('login.html', context)


# Need different levels of logging
@ensure_csrf_cookie
def login_user(request, error=""):
    """AJAX request to log in the user."""
    if 'email' not in request.POST or 'password' not in request.POST:
        return JsonResponse({
            "success": False,
            "value": _('There was an error receiving your login information. Please email us.'),  # TODO: User error message
        })  # TODO: this should be status code 400  # pylint: disable=fixme

    email = request.POST['email']
    password = request.POST['password']
    try:
        user = User.objects.get(email=email)
    except User.DoesNotExist:
        if settings.FEATURES['SQUELCH_PII_IN_LOGS']:
            AUDIT_LOG.warning(u"Login failed - Unknown user email")
        else:
            AUDIT_LOG.warning(u"Login failed - Unknown user email: {0}".format(email))
        user = None

    # check if the user has a linked shibboleth account, if so, redirect the user to shib-login
    # This behavior is pretty much like what gmail does for shibboleth.  Try entering some @stanford.edu
    # address into the Gmail login.
    if settings.FEATURES.get('AUTH_USE_SHIB') and user:
        try:
            eamap = ExternalAuthMap.objects.get(user=user)
            if eamap.external_domain.startswith(external_auth.views.SHIBBOLETH_DOMAIN_PREFIX):
                return JsonResponse({
                    "success": False,
                    "redirect": reverse('shib-login'),
                })  # TODO: this should be status code 301  # pylint: disable=fixme
        except ExternalAuthMap.DoesNotExist:
            # This is actually the common case, logging in user without external linked login
            AUDIT_LOG.info("User %s w/o external auth attempting login", user)

    # see if account has been locked out due to excessive login failures
    user_found_by_email_lookup = user
    if user_found_by_email_lookup and LoginFailures.is_feature_enabled():
        if LoginFailures.is_user_locked_out(user_found_by_email_lookup):
            return JsonResponse({
                "success": False,
                "value": _('This account has been temporarily locked due to excessive login failures. Try again later.'),
            })  # TODO: this should be status code 429  # pylint: disable=fixme

    # if the user doesn't exist, we want to set the username to an invalid
    # username so that authentication is guaranteed to fail and we can take
    # advantage of the ratelimited backend
    username = user.username if user else ""
    try:
        user = authenticate(username=username, password=password, request=request)
    # this occurs when there are too many attempts from the same IP address
    except RateLimitException:
        return JsonResponse({
            "success": False,
            "value": _('Too many failed login attempts. Try again later.'),
        })  # TODO: this should be status code 429  # pylint: disable=fixme
    if user is None:
        # tick the failed login counters if the user exists in the database
        if user_found_by_email_lookup and LoginFailures.is_feature_enabled():
            LoginFailures.increment_lockout_counter(user_found_by_email_lookup)

        # if we didn't find this username earlier, the account for this email
        # doesn't exist, and doesn't have a corresponding password
        if username != "":
            if settings.FEATURES['SQUELCH_PII_IN_LOGS']:
                loggable_id = user_found_by_email_lookup.id if user_found_by_email_lookup else "<unknown>"
                AUDIT_LOG.warning(u"Login failed - password for user.id: {0} is invalid".format(loggable_id))
            else:
                AUDIT_LOG.warning(u"Login failed - password for {0} is invalid".format(email))
        return JsonResponse({
            "success": False,
            "value": _('Email or password is incorrect.'),
        })  # TODO: this should be status code 400  # pylint: disable=fixme

    # successful login, clear failed login attempts counters, if applicable
    if LoginFailures.is_feature_enabled():
        LoginFailures.clear_lockout_counter(user)

    if user is not None and user.is_active:
        try:
            # We do not log here, because we have a handler registered
            # to perform logging on successful logins.
            logout(request)
            login(request, user)
            if request.POST.get('remember') == 'true':
                request.session.set_expiry(604800)
                log.debug("Setting user session to never expire")
            else:
                request.session.set_expiry(0)
        except Exception as e:
            AUDIT_LOG.critical("Login failed - Could not create session. Is memcached running?")
            log.critical("Login failed - Could not create session. Is memcached running?")
            log.exception(e)
            raise

        redirect_url = try_change_enrollment(request)

        dog_stats_api.increment("common.student.successful_login")
        response = JsonResponse({
            "success": True,
            "redirect_url": redirect_url,
        })

        # set the login cookie for the edx marketing site
        # we want this cookie to be accessed via javascript
        # so httponly is set to None

        if request.session.get_expire_at_browser_close():
            max_age = None
            expires = None
        else:
            max_age = request.session.get_expiry_age()
            expires_time = time.time() + max_age
            expires = cookie_date(expires_time)

        response.set_cookie(
            settings.EDXMKTG_COOKIE_NAME, 'true', max_age=max_age,
            expires=expires, domain=settings.SESSION_COOKIE_DOMAIN,
            path='/', secure=None, httponly=None,
        )

        return response

    if settings.FEATURES['SQUELCH_PII_IN_LOGS']:
        AUDIT_LOG.warning(u"Login failed - Account not active for user.id: {0}, resending activation".format(user.id))
    else:
        AUDIT_LOG.warning(u"Login failed - Account not active for user {0}, resending activation".format(username))

    reactivation_email_for_user(user)
    not_activated_msg = _("This account has not been activated. We have sent another activation message. Please check your e-mail for the activation instructions.")
    return JsonResponse({
        "success": False,
        "value": not_activated_msg,
    })  # TODO: this should be status code 400  # pylint: disable=fixme


@ensure_csrf_cookie
def logout_user(request):
    """
    HTTP request to log out the user. Redirects to marketing page.
    Deletes both the CSRF and sessionid cookies so the marketing
    site can determine the logged in state of the user
    """
    # We do not log here, because we have a handler registered
    # to perform logging on successful logouts.
    logout(request)
    if settings.FEATURES.get('AUTH_USE_CAS'):
        target = reverse('cas-logout')
    else:
        target = '/'
    response = redirect(target)
    response.delete_cookie(
        settings.EDXMKTG_COOKIE_NAME,
        path='/', domain=settings.SESSION_COOKIE_DOMAIN,
    )
    return response


@require_GET
@login_required
@ensure_csrf_cookie
def manage_user_standing(request):
    """
    Renders the view used to manage user standing. Also displays a table
    of user accounts that have been disabled and who disabled them.
    """
    if not request.user.is_staff:
        raise Http404
    all_disabled_accounts = UserStanding.objects.filter(
        account_status=UserStanding.ACCOUNT_DISABLED
    )

    all_disabled_users = [standing.user for standing in all_disabled_accounts]

    headers = ['username', 'account_changed_by']
    rows = []
    for user in all_disabled_users:
        row = [user.username, user.standing.all()[0].changed_by]
        rows.append(row)

    context = {'headers': headers, 'rows': rows}

    return render_to_response("manage_user_standing.html", context)


@require_POST
@login_required
@ensure_csrf_cookie
def disable_account_ajax(request):
    """
    Ajax call to change user standing. Endpoint of the form
    in manage_user_standing.html
    """
    if not request.user.is_staff:
        raise Http404
    username = request.POST.get('username')
    context = {}
    if username is None or username.strip() == '':
        context['message'] = _('Please enter a username')
        return JsonResponse(context, status=400)

    account_action = request.POST.get('account_action')
    if account_action is None:
        context['message'] = _('Please choose an option')
        return JsonResponse(context, status=400)

    username = username.strip()
    try:
        user = User.objects.get(username=username)
    except User.DoesNotExist:
        context['message'] = _("User with username {} does not exist").format(username)
        return JsonResponse(context, status=400)
    else:
        user_account, _success = UserStanding.objects.get_or_create(
            user=user, defaults={'changed_by': request.user},
        )
        if account_action == 'disable':
            user_account.account_status = UserStanding.ACCOUNT_DISABLED
            context['message'] = _("Successfully disabled {}'s account").format(username)
            log.info("{} disabled {}'s account".format(request.user, username))
        elif account_action == 'reenable':
            user_account.account_status = UserStanding.ACCOUNT_ENABLED
            context['message'] = _("Successfully reenabled {}'s account").format(username)
            log.info("{} reenabled {}'s account".format(request.user, username))
        else:
            context['message'] = _("Unexpected account status")
            return JsonResponse(context, status=400)
        user_account.changed_by = request.user
        user_account.standing_last_changed_at = datetime.datetime.now(UTC)
        user_account.save()

    return JsonResponse(context)


@login_required
@ensure_csrf_cookie
def change_setting(request):
    """JSON call to change a profile setting: Right now, location"""
    # TODO (vshnayder): location is no longer used
    up = UserProfile.objects.get(user=request.user)  # request.user.profile_cache
    if 'location' in request.POST:
        up.location = request.POST['location']
    up.save()

    return JsonResponse({
        "success": True,
        "location": up.location,
    })


def _do_create_account(post_vars):
    """
    Given cleaned post variables, create the User and UserProfile objects, as well as the
    registration for this user.

    Returns a tuple (User, UserProfile, Registration).

    Note: this function is also used for creating test users.
    """
    user = User(username=post_vars['username'],
                email=post_vars['email'],
                is_active=False)
    user.set_password(post_vars['password'])
    registration = Registration()
    # TODO: Rearrange so that if part of the process fails, the whole process fails.
    # Right now, we can have e.g. no registration e-mail sent out and a zombie account
    try:
        user.save()
    except IntegrityError:
        js = {'success': False}
        # Figure out the cause of the integrity error
        if len(User.objects.filter(username=post_vars['username'])) > 0:
            js['value'] = _("An account with the Public Username '{username}' already exists.").format(username=post_vars['username'])
            js['field'] = 'username'
            return JsonResponse(js, status=400)

        if len(User.objects.filter(email=post_vars['email'])) > 0:
            js['value'] = _("An account with the Email '{email}' already exists.").format(email=post_vars['email'])
            js['field'] = 'email'
            return JsonResponse(js, status=400)

        raise

    registration.register(user)

    profile = UserProfile(user=user)
    profile.name = post_vars['name']
    profile.level_of_education = post_vars.get('level_of_education')
    profile.gender = post_vars.get('gender')
    profile.mailing_address = post_vars.get('mailing_address')
    profile.city = post_vars.get('city')
    profile.country = post_vars.get('country')
    profile.goals = post_vars.get('goals')

    try:
        profile.year_of_birth = int(post_vars['year_of_birth'])
    except (ValueError, KeyError):
        # If they give us garbage, just ignore it instead
        # of asking them to put an integer.
        profile.year_of_birth = None
    try:
        profile.save()
    except Exception:
        log.exception("UserProfile creation failed for user {id}.".format(id=user.id))

    UserPreference.set_preference(user, LANGUAGE_KEY, get_language())

    return (user, profile, registration)


@ensure_csrf_cookie
def create_account(request, post_override=None):
    """
    JSON call to create new edX account.
    Used by form in signup_modal.html, which is included into navigation.html
    """
    if settings.FEATURES.get('USE_CME_REGISTRATION'):
        return cme_create_account(request, post_override=post_override)

    js = {'success': False}

    post_vars = post_override if post_override else request.POST
    extra_fields = getattr(settings, 'REGISTRATION_EXTRA_FIELDS', {})

    # if doing signup for an external authorization, then get email, password, name from the eamap
    # don't use the ones from the form, since the user could have hacked those
    # unless originally we didn't get a valid email or name from the external auth
    DoExternalAuth = 'ExternalAuthMap' in request.session
    if DoExternalAuth:
        eamap = request.session['ExternalAuthMap']
        try:
            validate_email(eamap.external_email)
            email = eamap.external_email
        except ValidationError:
            email = post_vars.get('email', '')
        if eamap.external_name.strip() == '':
            name = post_vars.get('name', '')
        else:
            name = eamap.external_name
        password = eamap.internal_password
        post_vars = dict(post_vars.items())
        post_vars.update(dict(email=email, name=name, password=password))
        log.debug(u'In create_account with external_auth: user = %s, email=%s', name, email)

    # Confirm we have a properly formed request
    for a in ['username', 'email', 'password', 'name']:
        if a not in post_vars:
            js['value'] = _("Error (401 {field}). E-mail us.").format(field=a)
            js['field'] = a
            return JsonResponse(js, status=400)

    if extra_fields.get('honor_code', 'required') == 'required' and \
            post_vars.get('honor_code', 'false') != u'true':
        js['value'] = _("To enroll, you must follow the honor code.").format(field=a)
        js['field'] = 'honor_code'
        return JsonResponse(js, status=400)

    # Can't have terms of service for certain SHIB users, like at Stanford
    tos_required = (
        not settings.FEATURES.get("AUTH_USE_SHIB") or
        not settings.FEATURES.get("SHIB_DISABLE_TOS") or
        not DoExternalAuth or
        not eamap.external_domain.startswith(
            external_auth.views.SHIBBOLETH_DOMAIN_PREFIX
        )
    )

    if tos_required:
        if post_vars.get('terms_of_service', 'false') != u'true':
            js['value'] = _("You must accept the terms of service.").format(field=a)
            js['field'] = 'terms_of_service'
            return JsonResponse(js, status=400)

    # Confirm appropriate fields are there.
    # TODO: Check e-mail format is correct.
    # TODO: Confirm e-mail is not from a generic domain (mailinator, etc.)? Not sure if
    # this is a good idea
    # TODO: Check password is sane

    required_post_vars = ['username', 'email', 'name', 'password']
    required_post_vars += [fieldname for fieldname, val in extra_fields.items()
                           if val == 'required']
    if tos_required:
        required_post_vars.append('terms_of_service')

    for field_name in required_post_vars:
        if field_name in ('gender', 'level_of_education'):
            min_length = 1
        else:
            min_length = 2

        if len(post_vars[field_name]) < min_length:
            error_str = {
                'username': _('Username must be minimum of two characters long'),
                'email': _('A properly formatted e-mail is required'),
                'name': _('Your legal name must be a minimum of two characters long'),
                'password': _('A valid password is required'),
                'terms_of_service': _('Accepting Terms of Service is required'),
                'honor_code': _('Agreeing to the Honor Code is required'),
                'level_of_education': _('A level of education is required'),
                'gender': _('Your gender is required'),
                'year_of_birth': _('Your year of birth is required'),
                'mailing_address': _('Your mailing address is required'),
                'goals': _('A description of your goals is required'),
                'city': _('A city is required'),
                'country': _('A country is required')
            }
            js['value'] = error_str[field_name]
            js['field'] = field_name
            return JsonResponse(js, status=400)

        max_length = 75
        if field_name == 'username':
            max_length = 30

        if field_name in ('email', 'username') and len(post_vars[field_name]) > max_length:
            error_str = {
                'username': _('Username cannot be more than {0} characters long').format(max_length),
                'email': _('Email cannot be more than {0} characters long').format(max_length)
            }
            js['value'] = error_str[field_name]
            js['field'] = field_name
            return JsonResponse(js, status=400)

    try:
        validate_email(post_vars['email'])
    except ValidationError:
        js['value'] = _("Valid e-mail is required.").format(field=a)
        js['field'] = 'email'
        return JsonResponse(js, status=400)

    try:
        validate_slug(post_vars['username'])
    except ValidationError:
        js['value'] = _("Username should only consist of A-Z and 0-9, with no spaces.").format(field=a)
        js['field'] = 'username'
        return JsonResponse(js, status=400)

    # enforce password complexity as an optional feature
    if settings.FEATURES.get('ENFORCE_PASSWORD_POLICY', False):
        try:
            password = post_vars['password']

            validate_password_length(password)
            validate_password_complexity(password)
            validate_password_dictionary(password)
        except ValidationError, err:
            js['value'] = _('Password: ') + '; '.join(err.messages)
            js['field'] = 'password'
            return JsonResponse(js, status=400)

    # Ok, looks like everything is legit.  Create the account.
    ret = _do_create_account(post_vars)
    if isinstance(ret, HttpResponse):  # if there was an error then return that
        return ret
    (user, profile, registration) = ret

    context = {
        'name': post_vars['name'],
        'key': registration.activation_key,
    }

    # composes activation email
    subject = render_to_string('emails/activation_email_subject.txt', context)
    # Email subject *must not* contain newlines
    subject = ''.join(subject.splitlines())
    message = render_to_string('emails/activation_email.txt', context)

    # don't send email if we are doing load testing or random user generation for some reason
    if not (settings.FEATURES.get('AUTOMATIC_AUTH_FOR_TESTING')):
        from_address = microsite.get_value(
            'email_from_address',
            settings.DEFAULT_FROM_EMAIL
        )
        try:
            if settings.FEATURES.get('REROUTE_ACTIVATION_EMAIL'):
                dest_addr = settings.FEATURES['REROUTE_ACTIVATION_EMAIL']
                message = ("Activation for %s (%s): %s\n" % (user, user.email, profile.name) +
                           '-' * 80 + '\n\n' + message)
                send_mail(subject, message, from_address, [dest_addr], fail_silently=False)
            else:
                user.email_user(subject, message, from_address)
        except Exception:  # pylint: disable=broad-except
            log.warning('Unable to send activation email to user', exc_info=True)
            js['value'] = _('Could not send activation e-mail.')
            # What is the correct status code to use here? I think it's 500, because
            # the problem is on the server's end -- but also, the account was created.
            # Seems like the core part of the request was successful.
            return JsonResponse(js, status=500)

    # Immediately after a user creates an account, we log them in. They are only
    # logged in until they close the browser. They can't log in again until they click
    # the activation link from the email.
    login_user = authenticate(username=post_vars['username'], password=post_vars['password'])
    logout(request)
    login(request, login_user)
    request.session.set_expiry(0)

    # TODO: there is no error checking here to see that the user actually logged in successfully,
    # and is not yet an active user.
    if login_user is not None:
        AUDIT_LOG.info(u"Login success on new account creation - {0}".format(login_user.username))

    if DoExternalAuth:
        eamap.user = login_user
        eamap.dtsignup = datetime.datetime.now(UTC)
        eamap.save()
        AUDIT_LOG.info("User registered with external_auth %s", post_vars['username'])
        AUDIT_LOG.info('Updated ExternalAuthMap for %s to be %s', post_vars['username'], eamap)

        if settings.FEATURES.get('BYPASS_ACTIVATION_EMAIL_FOR_EXTAUTH'):
            log.info('bypassing activation email')
            login_user.is_active = True
            login_user.save()
            AUDIT_LOG.info(u"Login activated on extauth account - {0} ({1})".format(login_user.username, login_user.email))

    dog_stats_api.increment("common.student.account_created")

    response = JsonResponse({
        'success': True,
        'redirect_url': try_change_enrollment(request),
    })

    # set the login cookie for the edx marketing site
    # we want this cookie to be accessed via javascript
    # so httponly is set to None

    if request.session.get_expire_at_browser_close():
        max_age = None
        expires = None
    else:
        max_age = request.session.get_expiry_age()
        expires_time = time.time() + max_age
        expires = cookie_date(expires_time)

    response.set_cookie(settings.EDXMKTG_COOKIE_NAME,
                        'true', max_age=max_age,
                        expires=expires, domain=settings.SESSION_COOKIE_DOMAIN,
                        path='/',
                        secure=None,
                        httponly=None)
    return response


def auto_auth(request):
    """
    Create or configure a user account, then log in as that user.

    Enabled only when
    settings.FEATURES['AUTOMATIC_AUTH_FOR_TESTING'] is true.

    Accepts the following querystring parameters:
    * `username`, `email`, and `password` for the user account
    * `full_name` for the user profile (the user's full name; defaults to the username)
    * `staff`: Set to "true" to make the user global staff.
    * `course_id`: Enroll the student in the course with `course_id`
    * `roles`: Comma-separated list of roles to grant the student in the course with `course_id`

    If username, email, or password are not provided, use
    randomly generated credentials.
    """

    # Generate a unique name to use if none provided
    unique_name = uuid.uuid4().hex[0:30]

    # Use the params from the request, otherwise use these defaults
    username = request.GET.get('username', unique_name)
    password = request.GET.get('password', unique_name)
    email = request.GET.get('email', unique_name + "@example.com")
    full_name = request.GET.get('full_name', username)
    is_staff = request.GET.get('staff', None)
    course_id = request.GET.get('course_id', None)
    role_names = [v.strip() for v in request.GET.get('roles', '').split(',') if v.strip()]

    # Get or create the user object
    post_data = {
        'username': username,
        'email': email,
        'password': password,
        'name': full_name,
        'honor_code': u'true',
        'terms_of_service': u'true',
    }

    # Attempt to create the account.
    # If successful, this will return a tuple containing
    # the new user object; otherwise it will return an error
    # message.
    result = _do_create_account(post_data)

    if isinstance(result, tuple):
        user = result[0]

    # If we did not create a new account, the user might already
    # exist.  Attempt to retrieve it.
    else:
        user = User.objects.get(username=username)
        user.email = email
        user.set_password(password)
        user.save()

    # Set the user's global staff bit
    if is_staff is not None:
        user.is_staff = (is_staff == "true")
        user.save()

    # Activate the user
    reg = Registration.objects.get(user=user)
    reg.activate()
    reg.save()

    # Enroll the user in a course
    if course_id is not None:
        CourseEnrollment.enroll(user, course_id)

    # Apply the roles
    for role_name in role_names:
        role = Role.objects.get(name=role_name, course_id=course_id)
        user.roles.add(role)

    # Log in as the user
    user = authenticate(username=username, password=password)
    login(request, user)

    # Provide the user with a valid CSRF token
    # then return a 200 response
    success_msg = u"Logged in user {0} ({1}) with password {2} and user_id {3}".format(
        username, email, password, user.id
    )
    response = HttpResponse(success_msg)
    response.set_cookie('csrftoken', csrf(request)['csrf_token'])
    return response


@ensure_csrf_cookie
def activate_account(request, key):
    """When link in activation e-mail is clicked"""
    r = Registration.objects.filter(activation_key=key)
    if len(r) == 1:
        user_logged_in = request.user.is_authenticated()
        already_active = True
        if not r[0].user.is_active:
            r[0].activate()
            already_active = False

        # Enroll student in any pending courses he/she may have if auto_enroll flag is set
        student = User.objects.filter(id=r[0].user_id)
        if student:
            ceas = CourseEnrollmentAllowed.objects.filter(email=student[0].email)
            for cea in ceas:
                if cea.auto_enroll:
                    CourseEnrollment.enroll(student[0], cea.course_id)

        resp = render_to_response(
            "registration/activation_complete.html",
            {
                'user_logged_in': user_logged_in,
                'already_active': already_active
            }
        )
        return resp
    if len(r) == 0:
        return render_to_response(
            "registration/activation_invalid.html",
            {'csrf': csrf(request)['csrf_token']}
        )
    return HttpResponse(_("Unknown error. Please e-mail us to let us know how it happened."))


@ensure_csrf_cookie
def password_reset(request):
    """ Attempts to send a password reset e-mail. """
    if request.method != "POST":
        raise Http404

    # Add some rate limiting here by re-using the RateLimitMixin as a helper class
    limiter = BadRequestRateLimiter()
    if limiter.is_rate_limit_exceeded(request):
        AUDIT_LOG.warning("Rate limit exceeded in password_reset")
        return HttpResponseForbidden()

    form = PasswordResetFormNoActive(request.POST)
    if form.is_valid():
        form.save(use_https=request.is_secure(),
                  from_email=settings.DEFAULT_FROM_EMAIL,
                  request=request,
                  domain_override=request.get_host())
    else:
        # bad user? tick the rate limiter counter
        AUDIT_LOG.info("Bad password_reset user passed in.")
        limiter.tick_bad_request_counter(request)

    return JsonResponse({
        'success': True,
        'value': render_to_string('registration/password_reset_done.html', {}),
    })


def password_reset_confirm_wrapper(
    request,
    uidb36=None,
    token=None,
):
    """ A wrapper around django.contrib.auth.views.password_reset_confirm.
        Needed because we want to set the user as active at this step.
    """
    # cribbed from django.contrib.auth.views.password_reset_confirm
    try:
        uid_int = base36_to_int(uidb36)
        user = User.objects.get(id=uid_int)
        user.is_active = True
        user.save()
    except (ValueError, User.DoesNotExist):
        pass
    # we also want to pass settings.PLATFORM_NAME in as extra_context

    extra_context = {"platform_name": settings.PLATFORM_NAME}
    return password_reset_confirm(
        request, uidb36=uidb36, token=token, extra_context=extra_context
    )


def reactivation_email_for_user(user):
    try:
        reg = Registration.objects.get(user=user)
    except Registration.DoesNotExist:
        return JsonResponse({
            "success": False,
            "error": _('No inactive user with this e-mail exists'),
        })  # TODO: this should be status code 400  # pylint: disable=fixme

    context = {
        'name': user.profile.name,
        'key': reg.activation_key,
    }

    subject = render_to_string('emails/activation_email_subject.txt', context)
    subject = ''.join(subject.splitlines())
    message = render_to_string('emails/activation_email.txt', context)

    try:
        user.email_user(subject, message, settings.DEFAULT_FROM_EMAIL)
    except Exception:  # pylint: disable=broad-except
        log.warning('Unable to send reactivation email', exc_info=True)
        return JsonResponse({
            "success": False,
            "error": _('Unable to send reactivation email')
        })  # TODO: this should be status code 500  # pylint: disable=fixme

    return JsonResponse({"success": True})


@ensure_csrf_cookie
def change_email_request(request):
    """ AJAX call from the profile page. User wants a new e-mail.
    """
    ## Make sure it checks for existing e-mail conflicts
    if not request.user.is_authenticated:
        raise Http404

    user = request.user

    if not user.check_password(request.POST['password']):
        return JsonResponse({
            "success": False,
            "error": _('Invalid password'),
        })  # TODO: this should be status code 400  # pylint: disable=fixme

    new_email = request.POST['new_email']
    try:
        validate_email(new_email)
    except ValidationError:
        return JsonResponse({
            "success": False,
            "error": _('Valid e-mail address required.'),
        })  # TODO: this should be status code 400  # pylint: disable=fixme

    if User.objects.filter(email=new_email).count() != 0:
        ## CRITICAL TODO: Handle case sensitivity for e-mails
        return JsonResponse({
            "success": False,
            "error": _('An account with this e-mail already exists.'),
        })  # TODO: this should be status code 400  # pylint: disable=fixme

    pec_list = PendingEmailChange.objects.filter(user=request.user)
    if len(pec_list) == 0:
        pec = PendingEmailChange()
        pec.user = user
    else:
        pec = pec_list[0]

    pec.new_email = request.POST['new_email']
    pec.activation_key = uuid.uuid4().hex
    pec.save()

    if pec.new_email == user.email:
        pec.delete()
        return JsonResponse({
            "success": False,
            "error": _('Old email is the same as the new email.'),
        })  # TODO: this should be status code 400  # pylint: disable=fixme

    context = {
        'key': pec.activation_key,
        'old_email': user.email,
        'new_email': pec.new_email
    }

    subject = render_to_string('emails/email_change_subject.txt', context)
    subject = ''.join(subject.splitlines())

    message = render_to_string('emails/email_change.txt', context)

    from_address = microsite.get_value(
        'email_from_address',
        settings.DEFAULT_FROM_EMAIL
    )

    send_mail(subject, message, from_address, [pec.new_email])

    return JsonResponse({"success": True})


@ensure_csrf_cookie
@transaction.commit_manually
def confirm_email_change(request, key):
    """ User requested a new e-mail. This is called when the activation
    link is clicked. We confirm with the old e-mail, and update
    """
    try:
        try:
            pec = PendingEmailChange.objects.get(activation_key=key)
        except PendingEmailChange.DoesNotExist:
            response = render_to_response("invalid_email_key.html", {})
            transaction.rollback()
            return response

        user = pec.user
        address_context = {
            'old_email': user.email,
            'new_email': pec.new_email
        }

        if len(User.objects.filter(email=pec.new_email)) != 0:
            response = render_to_response("email_exists.html", {})
            transaction.rollback()
            return response

        subject = render_to_string('emails/email_change_subject.txt', address_context)
        subject = ''.join(subject.splitlines())
        message = render_to_string('emails/confirm_email_change.txt', address_context)
        up = UserProfile.objects.get(user=user)
        meta = up.get_meta()
        if 'old_emails' not in meta:
            meta['old_emails'] = []
        meta['old_emails'].append([user.email, datetime.datetime.now(UTC).isoformat()])
        up.set_meta(meta)
        up.save()
        # Send it to the old email...
        try:
            user.email_user(subject, message, settings.DEFAULT_FROM_EMAIL)
        except Exception:
            log.warning('Unable to send confirmation email to old address', exc_info=True)
            response = render_to_response("email_change_failed.html", {'email': user.email})
            transaction.rollback()
            return response

        user.email = pec.new_email
        user.save()
        pec.delete()
        # And send it to the new email...
        try:
            user.email_user(subject, message, settings.DEFAULT_FROM_EMAIL)
        except Exception:
            log.warning('Unable to send confirmation email to new address', exc_info=True)
            response = render_to_response("email_change_failed.html", {'email': pec.new_email})
            transaction.rollback()
            return response

        response = render_to_response("email_change_successful.html", address_context)
        transaction.commit()
        return response
    except Exception:
        # If we get an unexpected exception, be sure to rollback the transaction
        transaction.rollback()
        raise


@ensure_csrf_cookie
def change_name_request(request):
    """ Log a request for a new name. """
    if not request.user.is_authenticated:
        raise Http404

    try:
        pnc = PendingNameChange.objects.get(user=request.user)
    except PendingNameChange.DoesNotExist:
        pnc = PendingNameChange()
    pnc.user = request.user
    pnc.new_name = request.POST['new_name']
    pnc.rationale = request.POST['rationale']
    if len(pnc.new_name) < 2:
        return JsonResponse({
            "success": False,
            "error": _('Name required'),
        })  # TODO: this should be status code 400  # pylint: disable=fixme
    pnc.save()

    # The following automatically accepts name change requests. Remove this to
    # go back to the old system where it gets queued up for admin approval.
    accept_name_change_by_id(pnc.id)

    return JsonResponse({"success": True})


@ensure_csrf_cookie
def pending_name_changes(request):
    """ Web page which allows staff to approve or reject name changes. """
    if not request.user.is_staff:
        raise Http404

    students = []
    for change in PendingNameChange.objects.all():
        profile = UserProfile.objects.get(user=change.user)
        students.append({
            "new_name": change.new_name,
            "rationale": change.rationale,
            "old_name": profile.name,
            "email": change.user.email,
            "uid": change.user.id,
            "cid": change.id,
        })

    return render_to_response("name_changes.html", {"students": students})


@ensure_csrf_cookie
def reject_name_change(request):
    """ JSON: Name change process. Course staff clicks 'reject' on a given name change """
    if not request.user.is_staff:
        raise Http404

    try:
        pnc = PendingNameChange.objects.get(id=int(request.POST['id']))
    except PendingNameChange.DoesNotExist:
        return JsonResponse({
            "success": False,
            "error": _('Invalid ID'),
        })  # TODO: this should be status code 400  # pylint: disable=fixme

    pnc.delete()
    return JsonResponse({"success": True})


def accept_name_change_by_id(id):
    try:
        pnc = PendingNameChange.objects.get(id=id)
    except PendingNameChange.DoesNotExist:
        return JsonResponse({
            "success": False,
            "error": _('Invalid ID'),
        })  # TODO: this should be status code 400  # pylint: disable=fixme

    u = pnc.user
    up = UserProfile.objects.get(user=u)

    # Save old name
    meta = up.get_meta()
    if 'old_names' not in meta:
        meta['old_names'] = []
    meta['old_names'].append([up.name, pnc.rationale, datetime.datetime.now(UTC).isoformat()])
    up.set_meta(meta)

    up.name = pnc.new_name
    up.save()
    pnc.delete()

    return JsonResponse({"success": True})


@ensure_csrf_cookie
def accept_name_change(request):
    """ JSON: Name change process. Course staff clicks 'accept' on a given name change

    We used this during the prototype but now we simply record name changes instead
    of manually approving them. Still keeping this around in case we want to go
    back to this approval method.
    """
    if not request.user.is_staff:
        raise Http404

    return accept_name_change_by_id(int(request.POST['id']))


@require_POST
@login_required
@ensure_csrf_cookie
def change_email_settings(request):
    """Modify logged-in user's setting for receiving emails from a course."""
    user = request.user

    course_id = request.POST.get("course_id")
    receive_emails = request.POST.get("receive_emails")
    if receive_emails:
        optout_object = Optout.objects.filter(user=user, course_id=course_id)
        if optout_object:
            optout_object.delete()
        log.info(u"User {0} ({1}) opted in to receive emails from course {2}".format(user.username, user.email, course_id))
        track.views.server_track(request, "change-email-settings", {"receive_emails": "yes", "course": course_id}, page='dashboard')
    else:
        Optout.objects.get_or_create(user=user, course_id=course_id)
        log.info(u"User {0} ({1}) opted out of receiving emails from course {2}".format(user.username, user.email, course_id))
        track.views.server_track(request, "change-email-settings", {"receive_emails": "no", "course": course_id}, page='dashboard')

    return JsonResponse({"success": True})


@login_required
def token(request):
    '''
    Return a token for the backend of annotations.
    It uses the course id to retrieve a variable that contains the secret
    token found in inheritance.py. It also contains information of when
    the token was issued. This will be stored with the user along with
    the id for identification purposes in the backend.
    '''
    course_id = request.GET.get("course_id")
    course = course_from_id(course_id)
    dtnow = datetime.datetime.now()
    dtutcnow = datetime.datetime.utcnow()
    delta = dtnow - dtutcnow
    newhour, newmin = divmod((delta.days * 24 * 60 * 60 + delta.seconds + 30) // 60, 60)
    newtime = "%s%+02d:%02d" % (dtnow.isoformat(), newhour, newmin)
    secret = course.annotation_token_secret
    custom_data = {"issuedAt": newtime, "consumerKey": secret, "userId": request.user.email, "ttl": 86400}
    newtoken = create_token(secret, custom_data)
    response = HttpResponse(newtoken, mimetype="text/plain")
    return response<|MERGE_RESOLUTION|>--- conflicted
+++ resolved
@@ -364,14 +364,10 @@
         # branding and allow that to process the login if it
         # is enabled and the header is in the request.
         return redirect(reverse('root'))
-<<<<<<< HEAD
-    if UserProfile.has_registered(request.user):
-=======
     if settings.FEATURES.get('AUTH_USE_CAS'):
         # If CAS is enabled, redirect auth handling to there
         return redirect(reverse('cas-login'))
-    if request.user.is_authenticated():
->>>>>>> 76566be2
+    if UserProfile.has_registered(request.user):
         return redirect(reverse('dashboard'))
 
     context = {
